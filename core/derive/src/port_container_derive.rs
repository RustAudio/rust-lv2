use proc_macro::TokenStream;
use syn::export::Span;
use syn::DeriveInput;
use syn::Field;
use syn::{parse_macro_input, Data, DataStruct, Ident, Type};

/// A field in the struct we implement `PortContainer` for.
struct PortContainerField<'a> {
    identifier: &'a Ident,
    port_type: &'a Type,
}

impl<'a> PortContainerField<'a> {
    /// Create a `Self` instance from a field object.
    fn from_input_field(input: &'a Field) -> Self {
        PortContainerField {
            identifier: input.ident.as_ref().unwrap(),
            port_type: &input.ty,
        }
    }

    /// Create the field initialization line for the implementing struct.
    fn make_connection_from_raw(&self) -> impl ::quote::ToTokens {
        let identifier = self.identifier;
        let port_type = self.port_type;
        quote! {
            #identifier: {
                let connection = <#port_type as ::lv2_core::plugin::port::PortHandle>::from_raw(connections.#identifier, sample_count);
                if let Some(connection) = connection {
                    connection
                } else {
                    return None;
                }
            },
        }
    }

    /// Create the corresponding field declaration line for the raw pointer struct.
    fn make_raw_field_declaration(&self) -> impl ::quote::ToTokens {
        let identifier = self.identifier;
        quote! {
            pub #identifier: *mut (),
        }
    }

    /// Create the corresponding field initialization line for the raw pointer struct.
    fn make_raw_field_initialization(&self) -> impl ::quote::ToTokens {
        let identifier = self.identifier;
        quote! {
            #identifier: ::std::ptr::null_mut(),
        }
    }

    /// Create the connection matching arm for the raw pointer struct.
    fn make_connect_matcher(&self, index: u32) -> impl ::quote::ToTokens {
        let identifier = self.identifier;
        quote! {
            #index => self.#identifier = pointer,
        }
    }
}

/// Representation of a struct we implement `PortContainer` for.
///
/// The implementation creates a hidden, mirrored version of the implementing struct that contains  
/// the raw pointers for the port. Then, the ports object is created from the raw version.
struct PortContainerStruct<'a> {
    struct_name: &'a Ident,
    fields: Vec<PortContainerField<'a>>,
}

impl<'a> PortContainerStruct<'a> {
    /// Return an `Ident` for the internal module name.
    fn internal_mod_name(&self) -> Ident {
        Ident::new(
            &format!("__lv2_plugin_ports_derive_{}", self.struct_name),
            Span::call_site(),
        )
    }

    /// Construct a `Self` instance from a `DeriveInput`.
    fn from_derive_input(input: &'a DeriveInput) -> Self {
        let struct_name = &input.ident;
        let fields = match &input.data {
            Data::Enum(_) | Data::Union(_) => panic!("Only structs can implement PortContainer"),
            Data::Struct(DataStruct { fields, .. }) => fields
                .iter()
                .map(PortContainerField::from_input_field)
                .collect(),
        };
        PortContainerStruct {
            struct_name,
            fields,
        }
    }

    /// Implement `PortContainer` for the struct.
    fn make_derived_contents(&self) -> TokenStream {
        let struct_name = self.struct_name;
        let internal_mod_name = self.internal_mod_name();

        let connections_from_raw = self
            .fields
            .iter()
            .map(PortContainerField::make_connection_from_raw);
        let raw_field_declarations = self
            .fields
            .iter()
            .map(PortContainerField::make_raw_field_declaration);
        let raw_field_inits = self
            .fields
            .iter()
            .map(PortContainerField::make_raw_field_initialization);
        let connect_matchers = self
            .fields
            .iter()
            .enumerate()
            .map(|(i, f)| f.make_connect_matcher(i as u32));

        (quote! {
            impl PortContainer for #struct_name {
                type Cache = #internal_mod_name::DerivedPortPointerCache;

                #[inline]
                unsafe fn from_connections(connections: &<Self as PortContainer>::Cache, sample_count: u32) -> Option<Self> {
                    Some(
                        Self {
                            #(#connections_from_raw)*
                        }
                    )
                }
            }

            #[doc(hidden)]
            #[allow(non_snake_case)]
            mod #internal_mod_name {
                pub struct DerivedPortPointerCache {
                    #(#raw_field_declarations)*
                }

                impl Default for DerivedPortPointerCache {
                    #[inline]
                    fn default() -> Self {
                        Self {
                            #(#raw_field_inits)*
                        }
                    }
                }

<<<<<<< HEAD
                impl ::lv2_core::plugin::PortsConnections for DerivedPortsConnections {
                    unsafe fn connect(&mut self, index: u32, pointer: *mut ()) {
=======
                impl ::lv2_core::plugin::PortPointerCache for DerivedPortPointerCache {
                    fn connect(&mut self, index: u32, pointer: *mut ::std::ffi::c_void) {
>>>>>>> a89db66c
                        match index {
                            #(#connect_matchers)*
                            _ => ()
                        }
                    }
                }
            }
        }).into()
    }
}

/// Implement `PortContainer` for a struct.
#[inline]
pub fn port_container_derive_impl(input: TokenStream) -> TokenStream {
    let input: DeriveInput = parse_macro_input!(input);
    let list = PortContainerStruct::from_derive_input(&input);
    list.make_derived_contents()
}<|MERGE_RESOLUTION|>--- conflicted
+++ resolved
@@ -39,7 +39,7 @@
     fn make_raw_field_declaration(&self) -> impl ::quote::ToTokens {
         let identifier = self.identifier;
         quote! {
-            pub #identifier: *mut (),
+            pub #identifier: *mut ::std::ffi::c_void,
         }
     }
 
@@ -147,13 +147,8 @@
                     }
                 }
 
-<<<<<<< HEAD
-                impl ::lv2_core::plugin::PortsConnections for DerivedPortsConnections {
-                    unsafe fn connect(&mut self, index: u32, pointer: *mut ()) {
-=======
                 impl ::lv2_core::plugin::PortPointerCache for DerivedPortPointerCache {
                     fn connect(&mut self, index: u32, pointer: *mut ::std::ffi::c_void) {
->>>>>>> a89db66c
                         match index {
                             #(#connect_matchers)*
                             _ => ()
