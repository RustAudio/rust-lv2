use proc_macro::TokenStream;
use syn::export::Span;
use syn::Field;
use syn::{parse_macro_input, Data, DataStruct, Ident};
use syn::{DeriveInput, Generics, Lifetime};

use crate::lib_name;

struct FeatureCollectionField<'a> {
    identifier: &'a Ident,
}

impl<'a> FeatureCollectionField<'a> {
    fn from_input_field(input: &'a Field) -> Self {
        FeatureCollectionField {
            identifier: input.ident.as_ref().unwrap(),
        }
    }

    fn make_retrieval(&self) -> impl ::quote::ToTokens {
        let identifier = self.identifier;
        quote! {#identifier: container.retrieve_feature()?,}
    }
}

struct FeatureCollectionStruct<'a> {
    struct_name: &'a Ident,
    generics: &'a Generics,
    fields: Vec<FeatureCollectionField<'a>>,
}

impl<'a> FeatureCollectionStruct<'a> {
    fn from_derive_input(input: &'a DeriveInput) -> Self {
        let fields = match &input.data {
            Data::Struct(DataStruct { fields, .. }) => fields
                .iter()
                .map(FeatureCollectionField::from_input_field)
                .collect(),
            _ => panic!("Only structs can implement `FeatureCollection`"),
        };
        FeatureCollectionStruct {
            struct_name: &input.ident,
            fields,
            generics: &input.generics,
        }
    }

    fn make_implementation(&self) -> TokenStream {
        let struct_name = self.struct_name;
        let generics = self.generics;
        let retrievals = self.fields.iter().map(|field| field.make_retrieval());
<<<<<<< HEAD
        let crate_name = lib_name();
        (quote! {
            impl#generics #crate_name::feature::FeatureCollection<#first_generic> for #struct_name#generics {
                fn from_container(
                    container: &mut #crate_name::feature::FeatureContainer<#first_generic>
                ) -> Result<Self, #crate_name::feature::MissingFeatureError> {
=======
        // retrieve the first lifetime of the struct, or set it to `'static` if there is none.
        let lifetime = self
            .generics
            .lifetimes()
            .next()
            .map(|l| l.lifetime.clone())
            .unwrap_or_else(|| Lifetime::new("'static", Span::call_site()));

        (quote! {
            impl#generics FeatureCollection<#lifetime> for #struct_name#generics {
                fn from_container(
                    container: &mut FeatureContainer<#lifetime>
                ) -> Result<Self, MissingFeatureError> {
>>>>>>> 455d446f
                    Ok(Self {
                        #(#retrievals)*
                    })
                }
            }
        })
        .into()
    }
}

pub fn feature_collection_derive_impl(input: TokenStream) -> TokenStream {
    let input: DeriveInput = parse_macro_input!(input);
    let list = FeatureCollectionStruct::from_derive_input(&input);
    list.make_implementation()
}<|MERGE_RESOLUTION|>--- conflicted
+++ resolved
@@ -49,14 +49,6 @@
         let struct_name = self.struct_name;
         let generics = self.generics;
         let retrievals = self.fields.iter().map(|field| field.make_retrieval());
-<<<<<<< HEAD
-        let crate_name = lib_name();
-        (quote! {
-            impl#generics #crate_name::feature::FeatureCollection<#first_generic> for #struct_name#generics {
-                fn from_container(
-                    container: &mut #crate_name::feature::FeatureContainer<#first_generic>
-                ) -> Result<Self, #crate_name::feature::MissingFeatureError> {
-=======
         // retrieve the first lifetime of the struct, or set it to `'static` if there is none.
         let lifetime = self
             .generics
@@ -64,13 +56,13 @@
             .next()
             .map(|l| l.lifetime.clone())
             .unwrap_or_else(|| Lifetime::new("'static", Span::call_site()));
+        let crate_name = lib_name();
 
         (quote! {
-            impl#generics FeatureCollection<#lifetime> for #struct_name#generics {
+            impl#generics #crate_name::feature::FeatureCollection<#lifetime> for #struct_name#generics {
                 fn from_container(
-                    container: &mut FeatureContainer<#lifetime>
-                ) -> Result<Self, MissingFeatureError> {
->>>>>>> 455d446f
+                    container: &mut #crate_name::feature::FeatureContainer<#lifetime>
+                ) -> Result<Self, #crate_name::feature::MissingFeatureError> {
                     Ok(Self {
                         #(#retrievals)*
                     })
