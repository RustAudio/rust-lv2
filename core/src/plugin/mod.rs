--- conflicted
+++ resolved
@@ -78,31 +78,21 @@
     ///
     /// This method only creates an instance of the plugin, it does not reset or set up it's internal state. This is done by the `activate` method.
     fn new(plugin_info: &PluginInfo, features: Self::Features) -> Self;
-<<<<<<< HEAD
-    fn run(&mut self, ports: &Self::Ports);
-=======
 
     /// Run a processing step.
     ///
     /// The host will always call this method after `active` has been called and before `deactivate` has been called.
     fn run(&mut self, ports: &mut Self::Ports);
->>>>>>> a89db66c
 
     /// Reset and initialize the complete internal state of the plugin.
     ///
     /// This method will be called if the plugin has just been created of if the plugin has been deactivated. Also, a host's `activate` call will be as close as possible to the first `run` call.
     fn activate(&mut self) {}
 
-<<<<<<< HEAD
-#[doc(hidden)]
-pub trait PortsConnections: Sized + Default {
-    unsafe fn connect(&mut self, index: u32, pointer: *mut ());
-=======
     /// Deactivate the plugin.
     ///
     /// The host will always call this method when it wants to shut the plugin down. After `deactivate` has been called, `run` will not be called until `activate` has been called again.
     fn deactivate(&mut self) {}
->>>>>>> a89db66c
 }
 
 /// Plugin wrapper which translated between the host and the plugin.
@@ -181,7 +171,7 @@
     /// Update a port pointer.
     pub unsafe extern "C" fn connect_port(instance: *mut c_void, port: u32, data: *mut c_void) {
         let instance = instance as *mut Self;
-        (*instance).connections.connect(port, data as *mut ())
+        (*instance).connections.connect(port, data)
     }
 
     /// Construct a port container and call the `run` method.
@@ -189,13 +179,9 @@
         let instance = instance as *mut Self;
         let ports =
             <T::Ports as PortContainer>::from_connections(&(*instance).connections, sample_count);
-<<<<<<< HEAD
-        (*instance).instance.run(&ports);
-=======
         if let Some(mut ports) = ports {
             (*instance).instance.run(&mut ports);
         }
->>>>>>> a89db66c
     }
 
     /// Return extension data.
