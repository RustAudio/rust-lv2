--- conflicted
+++ resolved
@@ -87,17 +87,6 @@
 }
 
 impl<T: Plugin> PluginInstance<T> {
-<<<<<<< HEAD
-    /// Try to create a port collection from the currently collected connections.
-    ///
-    /// # Safety
-    ///
-    /// This method is unsafe since it needs to dereference raw pointers, which are only valid if the method is called in the "Audio" threading class.
-    pub unsafe fn ports(&self, sample_count: u32) -> Option<T::Ports> {
-        <T::Ports as PortCollection>::from_connections(&self.connections, sample_count)
-    }
-
-=======
     /// Return instance of a plugin.
     ///
     /// This method allow wrapper of LV2 extension to get mutably a plugin instance from the PluginInstance
@@ -105,7 +94,16 @@
     pub fn instance_mut(&mut self) -> &mut T {
         &mut self.instance
     }
->>>>>>> 943d55b0
+
+    /// Try to create a port collection from the currently collected connections.
+    ///
+    /// # Safety
+    ///
+    /// This method is unsafe since it needs to dereference raw pointers, which are only valid if the method is called in the "Audio" threading class.
+    pub unsafe fn ports(&self, sample_count: u32) -> Option<T::Ports> {
+        <T::Ports as PortCollection>::from_connections(&self.connections, sample_count)
+    }
+
     /// Instantiate the plugin.
     ///
     /// This method provides a required method for the C interface of a plugin and is used by the `lv2_descriptors` macro.
