//! Types to create plugins.
pub(crate) mod info;
pub mod port;

pub use info::PluginInfo;
pub use lv2_core_derive::*;

<<<<<<< HEAD
use crate::feature::Feature;
use std::collections::HashMap;
=======
use crate::extension::ExtensionDescriptor;
use crate::feature::FeatureList;
use crate::uri::Uri;

>>>>>>> 098506ae
use std::ffi::{c_void, CStr};
use std::os::raw::c_char;
use sys::LV2_Handle;

<<<<<<< HEAD
/// Container for port handling.
///
/// Plugins do not handle port management on their own. Instead, they define a struct with all of the required ports. Then, the plugin instance will collect the port pointers from the host and create a `PortContainer` instance for every `run` call. Using this instance, plugins have access to all of their required ports.
///
/// # Implementing
///
/// The most convenient way to create port containers is to define a struct with port types from the [`port`](port/index.html) module and then simply derive `PortContainer` for it. An example:
///
///     use lv2_core::plugin::PortContainer;
///     use lv2_core::plugin::port::*;
///
///     #[derive(PortContainer)]
///     struct MyPortContainer {
///         audio_input: InputPort<Audio>,
///         audio_output: OutputPort<Audio>,
///         control_input: InputPort<Control>,
///         control_output: OutputPort<Control>,
///         optional_control_input: Option<InputPort<Control>>,
///     }
///
/// Please note that port indices are mapped in the order of occurence; In our example, the implementation will treat `audio_input` as port `0`, `audio_output` as port `1` and so on. Therefore, your plugin definition and your port container have to match. Otherwise, undefined behaviour will occur.
pub trait PortContainer: Sized {
    /// The type of the port pointer cache.
    ///
    /// The host passes port pointers to the plugin one by one and in an undefined order. Therefore, the plugin instance can not collect these pointers in the port container directly. Instead, the pointers are stored in a cache which is then used to create the proper port container.
    type Cache: PortPointerCache;

    /// Try to construct a port container instance from a port pointer cache.
    ///
    /// If one of the port connection pointers is null, this method will return `None`, because a `PortContainer` can not be constructed.
    ///
    /// # unsafety
    ///
    /// Since the pointer cache is only storing the pointers, implementing this method requires the de-referencation of raw pointers and therefore, this method is unsafe.
    unsafe fn from_connections(cache: &Self::Cache, sample_count: u32) -> Option<Self>;
}

/// Cache for port connection pointers.
///
/// The host will pass the port connection pointers one by one and in an undefined order. Therefore, the `PortContainer` struct can not be created instantly. Instead, the pointers will be stored in a cache, which is then used to create a proper port container for the plugin.
pub trait PortPointerCache: Sized + Default {
    /// Store the connection pointer for the port with index `index`.
    ///
    /// The passed pointer may not be valid yet and therefore, implementors should only store the pointer, not dereference it.
    fn connect(&mut self, index: u32, pointer: *mut c_void);
}

/// The central trait to describe LV2 plugins.
///
/// This trait and the structs that implement it are the centre of every plugin project, since it hosts the `run` method. This method is called by the host for every processing cycle.
///
/// However, the host will not directly talk to the plugin. Instead, it will create and talk to the [`PluginInstance`](struct.PluginInstance.html), which dereferences raw pointers, does safety checks and then calls the corresponding plugin methods.
pub trait Plugin: Sized + Send + Sync {
    /// The type of the port container.
=======
/// The main trait to implement to create an LV2 plugin instance.
pub trait Plugin: Sized + Send + Sync + 'static {
    /// See the docs for [PortContainer](lv2_core::PortContainer)
>>>>>>> 098506ae
    type Ports: PortContainer;

<<<<<<< HEAD
    /// Create a new plugin instance.
    ///
    /// This method only creates an instance of the plugin, it does not reset or set up it's internal state. This is done by the `activate` method.
    fn new(plugin_info: &PluginInfo, features: FeatureContainer) -> Self;
=======
    const EXTENSIONS: &'static [ExtensionDescriptor<Self>] = &[];

    fn new(plugin_info: &PluginInfo, features: Self::Features) -> Self;
    fn run(&mut self, ports: &Self::Ports);
>>>>>>> 098506ae

    /// Run a processing step.
    ///
    /// The host will always call this method after `active` has been called and before `deactivate` has been called.
    fn run(&mut self, ports: &mut Self::Ports);

    /// Reset and initialize the complete internal state of the plugin.
    ///
    /// This method will be called if the plugin has just been created of if the plugin has been deactivated. Also, a host's `activate` call will be as close as possible to the first `run` call.
    fn activate(&mut self) {}

    /// Deactivate the plugin.
    ///
    /// The host will always call this method when it wants to shut the plugin down. After `deactivate` has been called, `run` will not be called until `activate` has been called again.
    fn deactivate(&mut self) {}
}

/// Descriptor of a single host feature.
pub struct FeatureDescriptor<'a> {
    uri: &'a CStr,
    data: *mut c_void,
}

impl<'a> FeatureDescriptor<'a> {
    /// Return the URI of the feature.
    pub fn uri(&self) -> &CStr {
        self.uri
    }

    /// Return the data pointer of the feature.
    pub fn data(&self) -> *mut c_void {
        self.data
    }

    /// Evaluate whether this object describes the given feature.
    pub fn is_feature<T: Feature>(&self) -> bool {
        self.uri == T::uri()
    }

    /// Try to return a reference the data of the feature.
    ///
    /// If this object describes the requested feature, it will be created from the raw data. This operation consumes the descriptor since it would be possible to have multiple features instances otherwise.
    ///
    /// If the feature construction fails, the descriptor will be returned again.
    pub fn into_feature<T: Feature>(self) -> Result<T, Self> {
        if self.uri == T::uri() {
            Ok(unsafe { T::from_raw_data(self.data as *mut _) })
        } else {
            Err(self)
        }
    }
}

/// Container for host features.
///
/// At initialization time, a raw LV2 plugin receives a null-terminated array containing all requested host features. Obviously, this is not suited for safe Rust code and therefore, it needs an abstraction layer.
///
/// Internally, this struct contains a hash map which is filled the raw LV2 feature descriptors. Using this map, methods are defined to identify and retrieve features.
pub struct FeatureContainer<'a> {
    internal: HashMap<&'a CStr, *mut c_void>,
}

impl<'a> FeatureContainer<'a> {
    /// Construct a container from the raw features array.
    ///
    /// It basically populates a hash map by walking through the array and then creates a `FeatureContainer` with it. However, this method is unsafe since it dereferences a C string to a URI. Also, this method should only be used with the features list supplied by the host since the soundness of the whole module depends on that assumption.
    unsafe fn from_raw(raw: *const *const ::sys::LV2_Feature) -> Self {
        let mut internal_map = HashMap::new();
        let mut feature_ptr = raw;

        while !(*feature_ptr).is_null() {
            let uri = CStr::from_ptr((**feature_ptr).URI);
            let data = (**feature_ptr).data;
            internal_map.insert(uri, data);
            feature_ptr = feature_ptr.add(1);
        }

        Self {
            internal: internal_map,
        }
    }

    /// Evaluate whether this object contains the requested feature.
    pub fn contains<T: Feature>(&self) -> bool {
        self.internal.contains_key(T::uri())
    }

    /// Try to retrieve a feature.
    ///
    /// If feature is not found, this method will return `None`. Since the resulting feature object may have writing access to the raw data, it will be removed from the container to avoid the existence of two feature objects with writing access.
    pub fn retrieve_feature<T: Feature>(&mut self) -> Option<T> {
        self.internal
            .remove(T::uri())
            .map(|ptr| unsafe { T::from_raw_data(ptr as *mut T::RawDataType) })
    }
}

use std::collections::hash_map;
use std::iter::Map;
type HashMapIterator<'a> = hash_map::IntoIter<&'a CStr, *mut c_void>;
type DescriptorBuildFn<'a> = fn((&'a CStr, *mut c_void)) -> FeatureDescriptor<'a>;

impl<'a> std::iter::IntoIterator for FeatureContainer<'a> {
    type Item = FeatureDescriptor<'a>;
    type IntoIter = Map<HashMapIterator<'a>, DescriptorBuildFn<'a>>;

    fn into_iter(self) -> Self::IntoIter {
        self.internal.into_iter().map(|element| {
            let uri = element.0;
            let data = element.1;
            FeatureDescriptor { uri, data }
        })
    }
}

/// Convenience trait for feature collections.
///
/// The feature container is only for temporary use; Once a feature is retrieved, it is removed from the container. Therefore you need a way to properly store features.
///
/// You can simply create a struct with features as it's fields and derive `FeatureCollection` for it. A procedural macro will then create a method that populates the struct from the container, or returns `None` if one of the required features is not in the container.
///
/// An example using the few built-in features:
///
///     use lv2_core::plugin::*;
///     use lv2_core::feature::*;
///
///     #[derive(FeatureCollection)]
///     struct MyCollection {
///         hardrt: HardRTCapable,
///         live: IsLive,
///     }
pub trait FeatureCollection: Sized {
    /// Populate a collection with features from the container.
    fn from_container(container: &mut FeatureContainer) -> Option<Self>;
}

/// Plugin wrapper which translated between the host and the plugin.
///
/// The host interacts with the plugin via a C API, but the plugin is implemented with ideomatic, safe Rust. To bridge this gap, this wrapper is used to translate and abstract the communcation between the host and the plugin.
pub struct PluginInstance<T: Plugin> {
    instance: T,
    connections: <T::Ports as PortContainer>::Cache,
}

impl<T: Plugin> PluginInstance<T> {
    /// Instantiate the plugin.
    pub unsafe extern "C" fn instantiate(
        descriptor: *const sys::LV2_Descriptor,
        sample_rate: f64,
        bundle_path: *const c_char,
        features: *const *const sys::LV2_Feature,
    ) -> LV2_Handle {
        // Dereference the descriptor.
        let descriptor = match descriptor.as_ref() {
            Some(descriptor) => descriptor,
            None => {
                eprintln!("Failed to initialize plugin: Descriptor points to null");
                return std::ptr::null_mut();
            }
        };

        // Dereference the plugin info.
        let plugin_info = match PluginInfo::from_raw(descriptor, bundle_path, sample_rate) {
            Ok(info) => info,
            Err(e) => {
                eprintln!(
                    "Failed to initialize plugin: Illegal info from host: {:?}",
                    e
                );
                return std::ptr::null_mut();
            }
        };

        // Collect the supported features.
        let features = FeatureContainer::from_raw(features);

        // Instantiate the plugin.
        let instance = Box::new(Self {
            instance: T::new(&plugin_info, features),
            connections: <<T::Ports as PortContainer>::Cache as Default>::default(),
        });
        Box::leak(instance) as *mut Self as LV2_Handle
    }

    /// Clean the plugin.
    pub unsafe extern "C" fn cleanup(instance: *mut c_void) {
        let instance = instance as *mut Self;
        Box::from_raw(instance);
    }

    /// Call `activate`.
    pub unsafe extern "C" fn activate(instance: *mut c_void) {
        let instance = instance as *mut Self;
        (*instance).instance.activate()
    }

    /// Call `deactivate`
    pub unsafe extern "C" fn deactivate(instance: *mut c_void) {
        let instance = instance as *mut Self;
        (*instance).instance.deactivate()
    }

    /// Update a port pointer.
    pub unsafe extern "C" fn connect_port(instance: *mut c_void, port: u32, data: *mut c_void) {
        let instance = instance as *mut Self;
        (*instance).connections.connect(port, data)
    }

    /// Construct a port container and call the `run` method.
    pub unsafe extern "C" fn run(instance: *mut c_void, sample_count: u32) {
        let instance = instance as *mut Self;
        let ports =
            <T::Ports as PortContainer>::from_connections(&(*instance).connections, sample_count);
        if let Some(mut ports) = ports {
            (*instance).instance.run(&mut ports);
        }
    }

<<<<<<< HEAD
    /// Return extension data.
    pub unsafe extern "C" fn extension_data(_uri: *const c_char) -> *const c_void {
        // TODO
        ::std::ptr::null()
=======
    pub unsafe extern "C" fn extension_data(uri: *const c_char) -> *const c_void {
        let uri = Uri::from_cstr_unchecked(CStr::from_ptr(uri));
        T::EXTENSIONS
            .iter()
            .find(|desc| desc.uri() == uri)
            .map_or(std::ptr::null(), |ext| ext.raw_data())
>>>>>>> 098506ae
    }
}

#[doc(hidden)]
pub unsafe trait PluginInstanceDescriptor: Plugin {
    const URI: &'static [u8];
    const DESCRIPTOR: sys::LV2_Descriptor;
}

#[cfg(test)]
pub unsafe fn create_feature_container<'a>(
    raw: *const *const ::sys::LV2_Feature,
) -> FeatureContainer<'a> {
    FeatureContainer::from_raw(raw)
}

#[cfg(test)]
mod tests {
    use crate::feature::*;
    use crate::plugin::*;
    use crate::UriBound;

    #[derive(Clone, Copy)]
    #[repr(C)]
    struct FeatureA {
        pub number: i32,
    }

    #[derive(Clone, Copy)]
    #[repr(C)]
    struct FeatureB {
        number: f32,
    }

    unsafe impl UriBound for FeatureA {
        const URI: &'static [u8] = b"urn:lv2Feature:A\0";
    }

    unsafe impl Feature for FeatureA {
        type RawDataType = i32;

        unsafe fn from_raw_data(data: *mut i32) -> Self {
            FeatureA { number: *data }
        }

        fn raw_data(&mut self) -> *mut i32 {
            &mut self.number
        }
    }

    unsafe impl UriBound for FeatureB {
        const URI: &'static [u8] = b"urn:lv2Fearure:B\0";
    }

    unsafe impl Feature for FeatureB {
        type RawDataType = f32;

        unsafe fn from_raw_data(data: *mut f32) -> Self {
            FeatureB { number: *data }
        }

        fn raw_data(&mut self) -> *mut f32 {
            &mut self.number
        }
    }

    #[derive(FeatureCollection)]
    struct Collection {
        a: FeatureA,
        b: FeatureB,
    }

    struct FeatureTestSetting<'a> {
        pub feature_a: Box<FeatureA>,
        pub feature_b: Box<FeatureB>,
        pub features_container: FeatureContainer<'a>,
    }

    impl<'a> FeatureTestSetting<'a> {
        fn new() -> Self {
            let mut feature_a = Box::new(FeatureA { number: 42 });
            let feature_a_sys = feature_a.create_raw_feature();

            let mut feature_b = Box::new(FeatureB { number: 17.0 });
            let feature_b_sys = feature_b.create_raw_feature();

            let features_list: &[*const ::sys::LV2_Feature] =
                &[&feature_a_sys, &feature_b_sys, std::ptr::null()];

            // Constructing the container.
            let features_container =
                unsafe { crate::plugin::create_feature_container(features_list.as_ptr()) };

            Self {
                feature_a,
                feature_b,
                features_container,
            }
        }
    }

    #[test]
    fn test_feature_container() {
        // Constructing the test case.
        let setting = FeatureTestSetting::new();
        let mut features_container = setting.features_container;

        // Testing the container.
        assert!(features_container.contains::<FeatureA>());
        assert!(features_container.contains::<FeatureB>());

        let retrieved_feature_a = features_container.retrieve_feature::<FeatureA>().unwrap();
        assert!(retrieved_feature_a.number == setting.feature_a.number);

        let retrieved_feature_b = features_container.retrieve_feature::<FeatureB>().unwrap();
        assert!(retrieved_feature_b.number == setting.feature_b.number);
    }

    #[test]
    fn test_feature_descriptor() {
        // Constructing the test case.
        let setting = FeatureTestSetting::new();
        let features_container = setting.features_container;

        // Collect all items from the feature iterator.
        let feature_descriptors: Vec<FeatureDescriptor> = features_container.into_iter().collect();

        // Test the collected items.
        assert_eq!(feature_descriptors.len(), 2);

        let mut feature_a_found = false;
        let mut feature_b_found = false;
        for descriptor in feature_descriptors {
            if descriptor.is_feature::<FeatureA>() {
                if let Ok(retrieved_feature_a) = descriptor.into_feature::<FeatureA>() {
                    assert!(retrieved_feature_a.number == setting.feature_a.number);
                } else {
                    panic!("Feature interpretation failed!");
                }
                feature_a_found = true;
            } else if descriptor.is_feature::<FeatureB>() {
                if let Ok(retrieved_feature_b) = descriptor.into_feature::<FeatureB>() {
                    assert!(retrieved_feature_b.number == setting.feature_b.number);
                } else {
                    panic!("Feature interpretation failed!");
                }
                feature_b_found = true;
            } else {
                panic!("Invalid feature in feature iterator!");
            }
        }
        assert!(feature_a_found && feature_b_found);
    }

    #[test]
    fn test_feature_collection() {
        // Construct the setting.
        let setting = FeatureTestSetting::new();
        let mut features_container = setting.features_container;

        let container = Collection::from_container(&mut features_container).unwrap();
        assert_eq!(container.a.number, setting.feature_a.number);
        assert_eq!(container.b.number, setting.feature_b.number);
    }
}<|MERGE_RESOLUTION|>--- conflicted
+++ resolved
@@ -5,20 +5,14 @@
 pub use info::PluginInfo;
 pub use lv2_core_derive::*;
 
-<<<<<<< HEAD
 use crate::feature::Feature;
 use std::collections::HashMap;
-=======
 use crate::extension::ExtensionDescriptor;
-use crate::feature::FeatureList;
-use crate::uri::Uri;
-
->>>>>>> 098506ae
+
 use std::ffi::{c_void, CStr};
 use std::os::raw::c_char;
 use sys::LV2_Handle;
 
-<<<<<<< HEAD
 /// Container for port handling.
 ///
 /// Plugins do not handle port management on their own. Instead, they define a struct with all of the required ports. Then, the plugin instance will collect the port pointers from the host and create a `PortContainer` instance for every `run` call. Using this instance, plugins have access to all of their required ports.
@@ -71,26 +65,16 @@
 /// This trait and the structs that implement it are the centre of every plugin project, since it hosts the `run` method. This method is called by the host for every processing cycle.
 ///
 /// However, the host will not directly talk to the plugin. Instead, it will create and talk to the [`PluginInstance`](struct.PluginInstance.html), which dereferences raw pointers, does safety checks and then calls the corresponding plugin methods.
-pub trait Plugin: Sized + Send + Sync {
+pub trait Plugin: Sized + Send + Sync + 'static {
     /// The type of the port container.
-=======
-/// The main trait to implement to create an LV2 plugin instance.
-pub trait Plugin: Sized + Send + Sync + 'static {
-    /// See the docs for [PortContainer](lv2_core::PortContainer)
->>>>>>> 098506ae
     type Ports: PortContainer;
 
-<<<<<<< HEAD
+    const EXTENSIONS: &'static [ExtensionDescriptor<Self>] = &[];
+
     /// Create a new plugin instance.
     ///
     /// This method only creates an instance of the plugin, it does not reset or set up it's internal state. This is done by the `activate` method.
     fn new(plugin_info: &PluginInfo, features: FeatureContainer) -> Self;
-=======
-    const EXTENSIONS: &'static [ExtensionDescriptor<Self>] = &[];
-
-    fn new(plugin_info: &PluginInfo, features: Self::Features) -> Self;
-    fn run(&mut self, ports: &Self::Ports);
->>>>>>> 098506ae
 
     /// Run a processing step.
     ///
@@ -160,7 +144,7 @@
     unsafe fn from_raw(raw: *const *const ::sys::LV2_Feature) -> Self {
         let mut internal_map = HashMap::new();
         let mut feature_ptr = raw;
-
+        
         while !(*feature_ptr).is_null() {
             let uri = CStr::from_ptr((**feature_ptr).URI);
             let data = (**feature_ptr).data;
@@ -309,19 +293,12 @@
         }
     }
 
-<<<<<<< HEAD
-    /// Return extension data.
-    pub unsafe extern "C" fn extension_data(_uri: *const c_char) -> *const c_void {
-        // TODO
-        ::std::ptr::null()
-=======
     pub unsafe extern "C" fn extension_data(uri: *const c_char) -> *const c_void {
-        let uri = Uri::from_cstr_unchecked(CStr::from_ptr(uri));
+        let uri = CStr::from_ptr(uri);
         T::EXTENSIONS
             .iter()
             .find(|desc| desc.uri() == uri)
             .map_or(std::ptr::null(), |ext| ext.raw_data())
->>>>>>> 098506ae
     }
 }
 
