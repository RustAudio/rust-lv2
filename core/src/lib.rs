--- conflicted
+++ resolved
@@ -4,10 +4,6 @@
 
 pub mod feature;
 pub mod plugin;
-<<<<<<< HEAD
-pub mod port;
-=======
->>>>>>> a89db66c
 pub mod uri;
 
 pub use self::extension_data::*;