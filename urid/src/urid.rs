use crate::feature::*;
use core::UriBound;
use std::cmp::{Ordering, PartialEq, PartialOrd};
use std::fmt;
use std::hash::{Hash, Hasher};
use std::marker::PhantomData;
use std::num::NonZeroU32;

/// Representation of a URI for fast comparisons.
///
/// A URID is basically a number which represents a URI, which makes the identification of other features faster and easier. The mapping of URIs to URIDs is handled by the host and plugins can retrieve them using the [`Map`](struct.Map.html) feature. A given URID can also be converted back to a URI with the [`Unmap`](struct.Unmap.html) feature.
///
/// This struct has an optional type parameter `T` which defaults to `()`. In this case, the type can represent any URID at all, but if `T` is a `UriBound`, the type can only describe the URID of the given bound. This makes creation easier and also turns it into an atomic [`URIDCache`](trait.URIDCache.html), which can be used to build bigger caches.
#[repr(transparent)]
pub struct URID<T = ()>(NonZeroU32, PhantomData<T>)
where
    T: ?Sized;

/// Abstraction of types that store URIDs.
///
/// This trait makes the creation of static URID caches easy: You simply define the cache and derive `URIDCache` for it, and you have a single method to create it.
///
/// # Usage example:
///
///     # #![cfg(feature = "host")]
<<<<<<< HEAD
///     # use lv2_core::UriBound;
///     # use lv2_urid::{URID, URIDCache, mapper::{HashURIDMapper, URIDMapper}};
=======
///     # use lv2_core::prelude::*;
///     # use lv2_urid::prelude::*;
>>>>>>> b4571cfc
///     # use std::ffi::CStr;
///     // Defining all URI bounds.
///     struct MyTypeA;
///     
///     unsafe impl UriBound for MyTypeA {
///         const URI: &'static [u8] = b"urn:my-type-a\0";
///     }
///     
///     struct MyTypeB;
///     
///     unsafe impl UriBound for MyTypeB {
///         const URI: &'static [u8] = b"urn:my-type-b\0";
///     }
///
///     // Defining the cache.
///     #[derive(URIDCache)]
///     struct MyCache {
///         my_type_a: URID<MyTypeA>,
///         my_type_b: URID<MyTypeB>,
///     }
///
<<<<<<< HEAD
///     # let mut mapper = Box::pin(HashURIDMapper::new());
///     # let host_map = mapper.as_mut().make_map_interface();
///     # let host_unmap = mapper.as_mut().make_unmap_interface();
///     # let map = lv2_urid::feature::Map::new(&host_map);
///     # let unmap = lv2_urid::feature::Unmap::new(&host_unmap);
=======
///     # let mapper = lv2_urid::mapper::HashURIDMapper::new();
///     # let map = lv2_urid::Map::new(&mapper);
///     # let unmap = lv2_urid::Unmap::new(&mapper);
>>>>>>> b4571cfc
///     // Populating the cache, Using the `map` and `unmap` features provided by the host:
///     let cache = MyCache::from_map(&map).unwrap();
///
///     // Asserting.
///     assert_eq!(1, cache.my_type_a);
///     assert_eq!(2, cache.my_type_b);
pub trait URIDCache: Sized {
    /// Construct the cache from the mapper.
    fn from_map(map: &Map) -> Option<Self>;
}

impl URID<()> {
    /// Creates a new URID from a raw number.
    ///
    /// URID may never be zero. If the given number is zero, `None` is returned.
    #[inline]
    pub fn new(raw_urid: u32) -> Option<Self> {
        NonZeroU32::new(raw_urid).map(|inner| Self(inner, PhantomData))
    }
}

/// An extension of `UriBound` to improve URID access.
///
/// Types that implement `UriBound` may also implement `URIDBound` to improve their usage in generic methods and types. However, this is not compulsory: Types that implement only `UriBound` and not `URIDBound` can still have URIDs, but their access is a bit less convenient.
pub trait URIDBound: UriBound {
    /// A cache that contains the URID.
    ///
    /// You could use the trivial URID cache, `URID<Self>`, but if your type is often used together with other types, you may define a custom `URIDCache` that contains these URIDs that are used together and declare it as your cache type.
    type CacheType: URIDCache;

    /// Retrieve the URID from the cache.
    fn urid(cache: &Self::CacheType) -> URID<Self>;
}

impl<T: ?Sized> URID<T> {
    /// Create a URID without checking for type or value validity.
    ///
    /// First of all, the value may only be a URID the host actually recognizes. Therefore, it should only be used by [`Map::map_uri`](struct.Map.html#method.map_uri) or [`Map::map_type`](struct.Map.html#method.map_type), after the raw mapping function was called.
    ///
    /// Additionally, the value of 0 is reserved for a failed URI mapping process and therefore, is not a valid URID. If `T` is a URI bound, the URID may only be the one the host maps the bounded URI.
    ///
    /// Since all of these constraints are not checked by this method, it is unsafe.
    pub unsafe fn new_unchecked(raw_urid: u32) -> Self {
        Self(NonZeroU32::new_unchecked(raw_urid), PhantomData)
    }

    /// Return the raw URID number.
    pub fn get(self) -> u32 {
        self.0.get()
    }

    /// Transform the type-specific URID into a generalized one.
    pub fn into_general(self) -> URID<()> {
        unsafe { URID::new_unchecked(self.get()) }
    }
}

impl<T: UriBound + ?Sized> URIDCache for URID<T> {
    fn from_map(map: &Map) -> Option<Self> {
        map.map_type()
    }
}

impl<T: ?Sized> fmt::Debug for URID<T> {
    fn fmt(&self, f: &mut fmt::Formatter) -> fmt::Result {
        self.0.fmt(f)
    }
}

impl<T: ?Sized> Clone for URID<T> {
    fn clone(&self) -> Self {
        Self(self.0, PhantomData)
    }
}

impl<T: ?Sized> Copy for URID<T> {}

impl<T1: ?Sized, T2: ?Sized> PartialEq<URID<T1>> for URID<T2> {
    fn eq(&self, other: &URID<T1>) -> bool {
        self.0 == other.0
    }
}

impl<T: ?Sized> PartialEq<u32> for URID<T> {
    fn eq(&self, other: &u32) -> bool {
        self.get() == *other
    }
}

impl<T: ?Sized> PartialEq<URID<T>> for u32 {
    fn eq(&self, other: &URID<T>) -> bool {
        *self == other.get()
    }
}

impl<T: ?Sized> Eq for URID<T> {}

impl<T1: ?Sized, T2: ?Sized> PartialOrd<URID<T1>> for URID<T2> {
    fn partial_cmp(&self, other: &URID<T1>) -> Option<Ordering> {
        self.0.partial_cmp(&other.0)
    }
}

impl<T: ?Sized> PartialOrd<u32> for URID<T> {
    fn partial_cmp(&self, other: &u32) -> Option<Ordering> {
        self.get().partial_cmp(other)
    }
}

impl<T: ?Sized> PartialOrd<URID<T>> for u32 {
    fn partial_cmp(&self, other: &URID<T>) -> Option<Ordering> {
        self.partial_cmp(&other.get())
    }
}

impl<T: ?Sized> Ord for URID<T> {
    fn cmp(&self, other: &Self) -> Ordering {
        self.0.cmp(&other.0)
    }
}

impl<T: ?Sized> Hash for URID<T> {
    fn hash<H: Hasher>(&self, state: &mut H) {
        self.0.hash(state)
    }
}

impl std::convert::TryFrom<u32> for URID {
    type Error = ();

    fn try_from(value: u32) -> Result<URID, ()> {
        if value == 0 {
            Err(())
        } else {
            Ok(unsafe { URID::new_unchecked(value) })
        }
    }
}

#[cfg(test)]
mod tests {
    use crate::URID;

    #[test]
    fn test_urid_size() {
        use std::mem::size_of;

        let size = size_of::<u32>();

        assert_eq!(size, size_of::<URID>());
        assert_eq!(size, size_of::<Option<URID>>());
    }
}<|MERGE_RESOLUTION|>--- conflicted
+++ resolved
@@ -23,13 +23,8 @@
 /// # Usage example:
 ///
 ///     # #![cfg(feature = "host")]
-<<<<<<< HEAD
-///     # use lv2_core::UriBound;
-///     # use lv2_urid::{URID, URIDCache, mapper::{HashURIDMapper, URIDMapper}};
-=======
 ///     # use lv2_core::prelude::*;
 ///     # use lv2_urid::prelude::*;
->>>>>>> b4571cfc
 ///     # use std::ffi::CStr;
 ///     // Defining all URI bounds.
 ///     struct MyTypeA;
@@ -51,17 +46,11 @@
 ///         my_type_b: URID<MyTypeB>,
 ///     }
 ///
-<<<<<<< HEAD
 ///     # let mut mapper = Box::pin(HashURIDMapper::new());
 ///     # let host_map = mapper.as_mut().make_map_interface();
 ///     # let host_unmap = mapper.as_mut().make_unmap_interface();
 ///     # let map = lv2_urid::feature::Map::new(&host_map);
 ///     # let unmap = lv2_urid::feature::Unmap::new(&host_unmap);
-=======
-///     # let mapper = lv2_urid::mapper::HashURIDMapper::new();
-///     # let map = lv2_urid::Map::new(&mapper);
-///     # let unmap = lv2_urid::Unmap::new(&mapper);
->>>>>>> b4571cfc
 ///     // Populating the cache, Using the `map` and `unmap` features provided by the host:
 ///     let cache = MyCache::from_map(&map).unwrap();
 ///
