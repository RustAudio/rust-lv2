#![cfg(feature = "host")]

<<<<<<< HEAD
use lv2_core::UriBound;
use lv2_urid::mapper::HashURIDMapper;
use lv2_urid::*;
=======
extern crate lv2_core as core;
extern crate lv2_urid as urid;

use core::prelude::*;
use urid::mapper::{HashURIDMapper, URIDMapper};
use urid::prelude::*;
>>>>>>> 455d446f

struct MyTypeA;

unsafe impl UriBound for MyTypeA {
    const URI: &'static [u8] = b"urn:my-type-a\0";
}

struct MyTypeB;

unsafe impl UriBound for MyTypeB {
    const URI: &'static [u8] = b"urn:my-type-b\0";
}

#[test]
fn test_map() {
    let mut mapper = Box::pin(HashURIDMapper::new());
    let host_map = mapper.as_mut().make_map_interface();
    let map_feature = Map::new(&host_map);

    assert_eq!(1, map_feature.map_uri(MyTypeA::uri()).unwrap());
    assert_eq!(1, map_feature.map_type::<MyTypeA>().unwrap());

    assert_eq!(2, map_feature.map_type::<MyTypeB>().unwrap());
    assert_eq!(2, map_feature.map_uri(MyTypeB::uri()).unwrap());

    assert_eq!(1, map_feature.map_uri(MyTypeA::uri()).unwrap());
    assert_eq!(1, map_feature.map_type::<MyTypeA>().unwrap());
}

#[test]
fn test_unmap() {
    let mut mapper = Box::pin(HashURIDMapper::new());
    let host_map = mapper.as_mut().make_map_interface();
    let host_unmap = mapper.as_mut().make_unmap_interface();
    let map_feature = Map::new(&host_map);
    let unmap_feature = Unmap::new(&host_unmap);

    let (type_a, type_b) = {
        (
            map_feature.map_type::<MyTypeA>().unwrap(),
            map_feature.map_type::<MyTypeB>().unwrap(),
        )
    };

    assert_eq!(MyTypeA::uri(), unmap_feature.unmap(type_a).unwrap());
    assert_eq!(MyTypeB::uri(), unmap_feature.unmap(type_b).unwrap());
}

#[derive(URIDCache)]
struct MyURIDCache {
    type_a: URID<MyTypeA>,
    type_b: URID<MyTypeB>,
}

#[test]
fn test_cache() {
    let mut mapper = Box::pin(HashURIDMapper::new());
    let host_map = mapper.as_mut().make_map_interface();
    let map_feature = Map::new(&host_map);
    let cache = MyURIDCache::from_map(&map_feature).unwrap();

    assert_eq!(1, cache.type_a);
    assert_eq!(2, cache.type_b);
}<|MERGE_RESOLUTION|>--- conflicted
+++ resolved
@@ -1,17 +1,11 @@
 #![cfg(feature = "host")]
 
-<<<<<<< HEAD
-use lv2_core::UriBound;
-use lv2_urid::mapper::HashURIDMapper;
-use lv2_urid::*;
-=======
 extern crate lv2_core as core;
 extern crate lv2_urid as urid;
 
 use core::prelude::*;
-use urid::mapper::{HashURIDMapper, URIDMapper};
+use urid::mapper::*;
 use urid::prelude::*;
->>>>>>> 455d446f
 
 struct MyTypeA;
 
